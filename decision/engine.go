// Package decision implements the decision engine for the bitswap service.
package decision

import (
	"context"
	"fmt"
	"sync"
	"time"

	"github.com/google/uuid"
	bsmsg "github.com/ipfs/go-bitswap/message"
	wl "github.com/ipfs/go-bitswap/wantlist"
	cid "github.com/ipfs/go-cid"
	bstore "github.com/ipfs/go-ipfs-blockstore"
	delay "github.com/ipfs/go-ipfs-delay"
	logging "github.com/ipfs/go-log"
	"github.com/ipfs/go-peertaskqueue"
	"github.com/ipfs/go-peertaskqueue/peertask"
	process "github.com/jbenet/goprocess"
	peer "github.com/libp2p/go-libp2p-core/peer"
)

// TODO consider taking responsibility for other types of requests. For
// example, there could be a |cancelQueue| for all of the cancellation
// messages that need to go out. There could also be a |wantlistQueue| for
// the local peer's wantlists. Alternatively, these could all be bundled
// into a single, intelligent global queue that efficiently
// batches/combines and takes all of these into consideration.
//
// Right now, messages go onto the network for four reasons:
// 1. an initial `sendwantlist` message to a provider of the first key in a
//    request
// 2. a periodic full sweep of `sendwantlist` messages to all providers
// 3. upon receipt of blocks, a `cancel` message to all peers
// 4. draining the priority queue of `blockrequests` from peers
//
// Presently, only `blockrequests` are handled by the decision engine.
// However, there is an opportunity to give it more responsibility! If the
// decision engine is given responsibility for all of the others, it can
// intelligently decide how to combine requests efficiently.
//
// Some examples of what would be possible:
//
// * when sending out the wantlists, include `cancel` requests
// * when handling `blockrequests`, include `sendwantlist` and `cancel` as
//   appropriate
// * when handling `cancel`, if we recently received a wanted block from a
//   peer, include a partial wantlist that contains a few other high priority
//   blocks
//
// In a sense, if we treat the decision engine as a black box, it could do
// whatever it sees fit to produce desired outcomes (get wanted keys
// quickly, maintain good relationships with peers, etc).

var log = logging.Logger("engine")

const (
	// outboxChanBuffer must be 0 to prevent stale messages from being sent
	outboxChanBuffer = 0
	// Number of concurrent workers that pull tasks off the request queue
	taskWorkerCount = 8
	// maxMessageSize is the maximum size of the batched payload
	maxMessageSize = 512 * 1024
	// tagFormat is the tag given to peers associated an engine
	tagFormat = "bs-engine-%s-%s"

	// queuedTagWeight is the default weight for peers that have work queued
	// on their behalf.
	queuedTagWeight = 10

	// the alpha for the EWMA used to track short term usefulness
	shortTermAlpha = 0.5

	// the alpha for the EWMA used to track long term usefulness
	longTermAlpha = 0.05

	// long term ratio defines what "long term" means in terms of the
	// shortTerm duration. Peers that interact once every longTermRatio are
	// considered useful over the long term.
	longTermRatio = 10

	// long/short term scores for tagging peers
	longTermScore  = 10 // this is a high tag but it grows _very_ slowly.
	shortTermScore = 10 // this is a high tag but it'll go away quickly if we aren't using the peer.

	// Number of concurrent workers that process requests to the blockstore
	blockstoreWorkerCount = 128
)

var (
	// how frequently the engine should sample usefulness. Peers that
	// interact every shortTerm time period are considered "active".
	//
	// this is only a variable to make testing easier.
	shortTerm = 10 * time.Second
)

// Envelope contains a message for a Peer.
type Envelope struct {
	// Peer is the intended recipient.
	Peer peer.ID

	// Message is the payload.
	Message bsmsg.BitSwapMessage

	// A callback to notify the decision queue that the task is complete
	Sent func()
}

// PeerTagger covers the methods on the connection manager used by the decision
// engine to tag peers
type PeerTagger interface {
	TagPeer(peer.ID, string, int)
	UntagPeer(p peer.ID, tag string)
}

// Engine manages sending requested blocks to peers.
type Engine struct {
	// peerRequestQueue is a priority queue of requests received from peers.
	// Requests are popped from the queue, packaged up, and placed in the
	// outbox.
	peerRequestQueue *peertaskqueue.PeerTaskQueue

	// FIXME it's a bit odd for the client and the worker to both share memory
	// (both modify the peerRequestQueue) and also to communicate over the
	// workSignal channel. consider sending requests over the channel and
	// allowing the worker to have exclusive access to the peerRequestQueue. In
	// that case, no lock would be required.
	workSignal chan struct{}

	// outbox contains outgoing messages to peers. This is owned by the
	// taskWorker goroutine
	outbox chan (<-chan *Envelope)

	bsm *blockstoreManager

	peerTagger PeerTagger

	tagQueued, tagUseful string

	lock sync.Mutex // protects the fields immediatly below
	// ledgerMap lists Ledgers by their Partner key.
	ledgerMap map[peer.ID]*ledger

	ticker *time.Ticker

	taskWorkerLock  sync.Mutex
	taskWorkerCount int
}

// NewEngine creates a new block sending engine for the given block store
func NewEngine(ctx context.Context, bs bstore.Blockstore, peerTagger PeerTagger) *Engine {
	e := &Engine{
<<<<<<< HEAD
		ledgerMap:       make(map[peer.ID]*ledger),
		bsm:             newBlockstoreManager(ctx, bs, blockstoreWorkerCount),
		peerTagger:      peerTagger,
		outbox:          make(chan (<-chan *Envelope), outboxChanBuffer),
		workSignal:      make(chan struct{}, 1),
		ticker:          time.NewTicker(time.Millisecond * 100),
		taskWorkerCount: taskWorkerCount,
=======
		ledgerMap:  make(map[peer.ID]*ledger),
		bs:         newDelayedBlockstore(bs, delay.Fixed(20*time.Millisecond)),
		peerTagger: peerTagger,
		outbox:     make(chan (<-chan *Envelope), outboxChanBuffer),
		workSignal: make(chan struct{}, 1),
		ticker:     time.NewTicker(time.Millisecond * 100),
>>>>>>> c97f3713
	}
	e.tagQueued = fmt.Sprintf(tagFormat, "queued", uuid.New().String())
	e.tagUseful = fmt.Sprintf(tagFormat, "useful", uuid.New().String())
	e.peerRequestQueue = peertaskqueue.New(
		peertaskqueue.OnPeerAddedHook(e.onPeerAdded),
		peertaskqueue.OnPeerRemovedHook(e.onPeerRemoved))
	go e.scoreWorker(ctx)
	return e
}

// Start up workers to handle requests from other nodes for the data on this node
func (e *Engine) StartWorkers(ctx context.Context, px process.Process) {
	// Start up blockstore manager
	e.bsm.start(ctx, px)

	for i := 0; i < e.taskWorkerCount; i++ {
		px.Go(func(px process.Process) {
			e.taskWorker(ctx)
		})
	}
}

// scoreWorker keeps track of how "useful" our peers are, updating scores in the
// connection manager.
//
// It does this by tracking two scores: short-term usefulness and long-term
// usefulness. Short-term usefulness is sampled frequently and highly weights
// new observations. Long-term usefulness is sampled less frequently and highly
// weights on long-term trends.
//
// In practice, we do this by keeping two EWMAs. If we see an interaction
// within the sampling period, we record the score, otherwise, we record a 0.
// The short-term one has a high alpha and is sampled every shortTerm period.
// The long-term one has a low alpha and is sampled every
// longTermRatio*shortTerm period.
//
// To calculate the final score, we sum the short-term and long-term scores then
// adjust it ±25% based on our debt ratio. Peers that have historically been
// more useful to us than we are to them get the highest score.
func (e *Engine) scoreWorker(ctx context.Context) {
	ticker := time.NewTicker(shortTerm)
	defer ticker.Stop()

	type update struct {
		peer  peer.ID
		score int
	}
	var (
		lastShortUpdate, lastLongUpdate time.Time
		updates                         []update
	)

	for i := 0; ; i = (i + 1) % longTermRatio {
		var now time.Time
		select {
		case now = <-ticker.C:
		case <-ctx.Done():
			return
		}

		// The long term update ticks every `longTermRatio` short
		// intervals.
		updateLong := i == 0

		e.lock.Lock()
		for _, ledger := range e.ledgerMap {
			ledger.lk.Lock()

			// Update the short-term score.
			if ledger.lastExchange.After(lastShortUpdate) {
				ledger.shortScore = ewma(ledger.shortScore, shortTermScore, shortTermAlpha)
			} else {
				ledger.shortScore = ewma(ledger.shortScore, 0, shortTermAlpha)
			}

			// Update the long-term score.
			if updateLong {
				if ledger.lastExchange.After(lastLongUpdate) {
					ledger.longScore = ewma(ledger.longScore, longTermScore, longTermAlpha)
				} else {
					ledger.longScore = ewma(ledger.longScore, 0, longTermAlpha)
				}
			}

			// Calculate the new score.
			//
			// The accounting score adjustment prefers peers _we_
			// need over peers that need us. This doesn't help with
			// leeching.
			score := int((ledger.shortScore + ledger.longScore) * ((ledger.Accounting.Score())*.5 + .75))

			// Avoid updating the connection manager unless there's a change. This can be expensive.
			if ledger.score != score {
				// put these in a list so we can perform the updates outside _global_ the lock.
				updates = append(updates, update{ledger.Partner, score})
				ledger.score = score
			}
			ledger.lk.Unlock()
		}
		e.lock.Unlock()

		// record the times.
		lastShortUpdate = now
		if updateLong {
			lastLongUpdate = now
		}

		// apply the updates
		for _, update := range updates {
			if update.score == 0 {
				e.peerTagger.UntagPeer(update.peer, e.tagUseful)
			} else {
				e.peerTagger.TagPeer(update.peer, e.tagUseful, update.score)
			}
		}
		// Keep the memory. It's not much and it saves us from having to allocate.
		updates = updates[:0]
	}
}

func (e *Engine) onPeerAdded(p peer.ID) {
	e.peerTagger.TagPeer(p, e.tagQueued, queuedTagWeight)
}

func (e *Engine) onPeerRemoved(p peer.ID) {
	e.peerTagger.UntagPeer(p, e.tagQueued)
}

// WantlistForPeer returns the currently understood want list for a given peer
func (e *Engine) WantlistForPeer(p peer.ID) (out []wl.Entry) {
	partner := e.findOrCreate(p)
	partner.lk.Lock()
	defer partner.lk.Unlock()
	return partner.wantList.SortedEntries()
}

// LedgerForPeer returns aggregated data about blocks swapped and communication
// with a given peer.
func (e *Engine) LedgerForPeer(p peer.ID) *Receipt {
	ledger := e.findOrCreate(p)

	ledger.lk.Lock()
	defer ledger.lk.Unlock()

	return &Receipt{
		Peer:      ledger.Partner.String(),
		Value:     ledger.Accounting.Value(),
		Sent:      ledger.Accounting.BytesSent,
		Recv:      ledger.Accounting.BytesRecv,
		Exchanged: ledger.ExchangeCount(),
	}
}

// Each taskWorker pulls items off the request queue up and adds them to an
// envelope. The envelope is passed off to the bitswap workers, which send
// the message to the network.
func (e *Engine) taskWorker(ctx context.Context) {
	defer e.taskWorkerExit()
	for {
		oneTimeUse := make(chan *Envelope, 1) // buffer to prevent blocking
		select {
		case <-ctx.Done():
			return
		case e.outbox <- oneTimeUse:
		}
		// receiver is ready for an outoing envelope. let's prepare one. first,
		// we must acquire a task from the PQ...
		envelope, err := e.nextEnvelope(ctx)
		if err != nil {
			close(oneTimeUse)
			return // ctx cancelled
		}
		oneTimeUse <- envelope // buffered. won't block
		close(oneTimeUse)
	}
}

// taskWorkerExit handles cleanup of task workers
func (e *Engine) taskWorkerExit() {
	e.taskWorkerLock.Lock()
	defer e.taskWorkerLock.Unlock()

	e.taskWorkerCount--
	if e.taskWorkerCount == 0 {
		close(e.outbox)
	}
}

// nextEnvelope runs in the taskWorker goroutine. Returns an error if the
// context is cancelled before the next Envelope can be created.
func (e *Engine) nextEnvelope(ctx context.Context) (*Envelope, error) {
	for {
		nextTask := e.peerRequestQueue.PopBlock()
		for nextTask == nil {
			select {
			case <-ctx.Done():
				return nil, ctx.Err()
			case <-e.workSignal:
				nextTask = e.peerRequestQueue.PopBlock()
			case <-e.ticker.C:
				e.peerRequestQueue.ThawRound()
				nextTask = e.peerRequestQueue.PopBlock()
			}
		}

		// with a task in hand, we're ready to prepare the envelope...
		blockCids := cid.NewSet()
		for _, t := range nextTask.Tasks {
			blockCids.Add(t.Identifier.(cid.Cid))
		}
		blks := e.bsm.getBlocks(blockCids.Keys())

		msg := bsmsg.New(true)
		for _, b := range blks {
			msg.AddBlock(b)
		}

		if msg.Empty() {
			// If we don't have the block, don't hold that against the peer
			// make sure to update that the task has been 'completed'
			nextTask.Done(nextTask.Tasks)
			continue
		}

		return &Envelope{
			Peer:    nextTask.Target,
			Message: msg,
			Sent: func() {
				nextTask.Done(nextTask.Tasks)
				select {
				case e.workSignal <- struct{}{}:
					// work completing may mean that our queue will provide new
					// work to be done.
				default:
				}
			},
		}, nil
	}
}

// Outbox returns a channel of one-time use Envelope channels.
func (e *Engine) Outbox() <-chan (<-chan *Envelope) {
	return e.outbox
}

// Peers returns a slice of Peers with whom the local node has active sessions.
func (e *Engine) Peers() []peer.ID {
	e.lock.Lock()
	defer e.lock.Unlock()

	response := make([]peer.ID, 0, len(e.ledgerMap))

	for _, ledger := range e.ledgerMap {
		response = append(response, ledger.Partner)
	}
	return response
}

// MessageReceived performs book-keeping. Returns error if passed invalid
// arguments.
func (e *Engine) MessageReceived(p peer.ID, m bsmsg.BitSwapMessage) {
	if m.Empty() {
		log.Debugf("received empty message from %s", p)
	}

	newWorkExists := false
	defer func() {
		if newWorkExists {
			e.signalNewWork()
		}
	}()

	// Get block sizes
	entries := m.Wantlist()
	wantKs := cid.NewSet()
	for _, entry := range entries {
		if !entry.Cancel {
			wantKs.Add(entry.Cid)
		}
	}
	blockSizes := e.bsm.getBlockSizes(wantKs.Keys())

	l := e.findOrCreate(p)
	l.lk.Lock()
	defer l.lk.Unlock()
	if m.Full() {
		l.wantList = wl.New()
	}

	var msgSize int
	var activeEntries []peertask.Task
	for _, entry := range m.Wantlist() {
		if entry.Cancel {
			log.Debugf("%s cancel %s", p, entry.Cid)
			l.CancelWant(entry.Cid)
			e.peerRequestQueue.Remove(entry.Cid, p)
		} else {
			log.Debugf("wants %s - %d", entry.Cid, entry.Priority)
			l.Wants(entry.Cid, entry.Priority)
			blockSize := blockSizes[entry.Cid]
			if blockSize > 0 {
				// we have the block
				newWorkExists = true
				if msgSize+blockSize > maxMessageSize {
					e.peerRequestQueue.PushBlock(p, activeEntries...)
					activeEntries = []peertask.Task{}
					msgSize = 0
				}
				activeEntries = append(activeEntries, peertask.Task{Identifier: entry.Cid, Priority: entry.Priority})
				msgSize += blockSize
			}
		}
	}
	if len(activeEntries) > 0 {
		e.peerRequestQueue.PushBlock(p, activeEntries...)
	}
	for _, block := range m.Blocks() {
		log.Debugf("got block %s %d bytes", block, len(block.RawData()))
		l.ReceivedBytes(len(block.RawData()))
	}
}

func (e *Engine) addBlocks(ks []cid.Cid) {
	work := false

	for _, l := range e.ledgerMap {
		l.lk.Lock()
		for _, k := range ks {
			if entry, ok := l.WantListContains(k); ok {
				e.peerRequestQueue.PushBlock(l.Partner, peertask.Task{
					Identifier: entry.Cid,
					Priority:   entry.Priority,
				})
				work = true
			}
		}
		l.lk.Unlock()
	}

	if work {
		e.signalNewWork()
	}
}

// AddBlocks is called when new blocks are received and added to a block store,
// meaning there may be peers who want those blocks, so we should send the blocks
// to them.
func (e *Engine) AddBlocks(ks []cid.Cid) {
	e.lock.Lock()
	defer e.lock.Unlock()

	e.addBlocks(ks)
}

// TODO add contents of m.WantList() to my local wantlist? NB: could introduce
// race conditions where I send a message, but MessageSent gets handled after
// MessageReceived. The information in the local wantlist could become
// inconsistent. Would need to ensure that Sends and acknowledgement of the
// send happen atomically

// MessageSent is called when a message has successfully been sent out, to record
// changes.
func (e *Engine) MessageSent(p peer.ID, m bsmsg.BitSwapMessage) {
	l := e.findOrCreate(p)
	l.lk.Lock()
	defer l.lk.Unlock()

	for _, block := range m.Blocks() {
		l.SentBytes(len(block.RawData()))
		l.wantList.Remove(block.Cid())
	}
}

// PeerConnected is called when a new peer connects, meaning we should start
// sending blocks.
func (e *Engine) PeerConnected(p peer.ID) {
	e.lock.Lock()
	defer e.lock.Unlock()
	l, ok := e.ledgerMap[p]
	if !ok {
		l = newLedger(p)
		e.ledgerMap[p] = l
	}
	l.lk.Lock()
	defer l.lk.Unlock()
	l.ref++
}

// PeerDisconnected is called when a peer disconnects.
func (e *Engine) PeerDisconnected(p peer.ID) {
	e.lock.Lock()
	defer e.lock.Unlock()
	l, ok := e.ledgerMap[p]
	if !ok {
		return
	}
	l.lk.Lock()
	defer l.lk.Unlock()
	l.ref--
	if l.ref <= 0 {
		delete(e.ledgerMap, p)
	}
}

func (e *Engine) numBytesSentTo(p peer.ID) uint64 {
	// NB not threadsafe
	return e.findOrCreate(p).Accounting.BytesSent
}

func (e *Engine) numBytesReceivedFrom(p peer.ID) uint64 {
	// NB not threadsafe
	return e.findOrCreate(p).Accounting.BytesRecv
}

// ledger lazily instantiates a ledger
func (e *Engine) findOrCreate(p peer.ID) *ledger {
	e.lock.Lock()
	defer e.lock.Unlock()
	l, ok := e.ledgerMap[p]
	if !ok {
		l = newLedger(p)
		e.ledgerMap[p] = l
	}
	return l
}

func (e *Engine) signalNewWork() {
	// Signal task generation to restart (if stopped!)
	select {
	case e.workSignal <- struct{}{}:
	default:
	}
}<|MERGE_RESOLUTION|>--- conflicted
+++ resolved
@@ -150,23 +150,15 @@
 
 // NewEngine creates a new block sending engine for the given block store
 func NewEngine(ctx context.Context, bs bstore.Blockstore, peerTagger PeerTagger) *Engine {
+	dbs := newDelayedBlockstore(bs, delay.Fixed(20*time.Millisecond))
 	e := &Engine{
-<<<<<<< HEAD
 		ledgerMap:       make(map[peer.ID]*ledger),
-		bsm:             newBlockstoreManager(ctx, bs, blockstoreWorkerCount),
+		bsm:             newBlockstoreManager(ctx, dbs, blockstoreWorkerCount),
 		peerTagger:      peerTagger,
 		outbox:          make(chan (<-chan *Envelope), outboxChanBuffer),
 		workSignal:      make(chan struct{}, 1),
 		ticker:          time.NewTicker(time.Millisecond * 100),
 		taskWorkerCount: taskWorkerCount,
-=======
-		ledgerMap:  make(map[peer.ID]*ledger),
-		bs:         newDelayedBlockstore(bs, delay.Fixed(20*time.Millisecond)),
-		peerTagger: peerTagger,
-		outbox:     make(chan (<-chan *Envelope), outboxChanBuffer),
-		workSignal: make(chan struct{}, 1),
-		ticker:     time.NewTicker(time.Millisecond * 100),
->>>>>>> c97f3713
 	}
 	e.tagQueued = fmt.Sprintf(tagFormat, "queued", uuid.New().String())
 	e.tagUseful = fmt.Sprintf(tagFormat, "useful", uuid.New().String())
